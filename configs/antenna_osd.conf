# antenna_osd.conf – sample configuration for the MSP/Canvas OSD renderer
# Lines beginning with # are ignored. Values follow key=value syntax.

# --- Output target and cadence ---
# OSD frames are written to out_file at the configured interval (seconds).
out_file=/tmp/MSPOSD.msg
interval=0.275

# --- Layout and glyphs ---
bar_width=4
# Define the top/bottom of the RSSI scale (percentage thresholds).
top=70
bottom=20
# If the secondary RSSI bar should scale differently, override its thresholds here.
top2=70
bottom2=5
<<<<<<< HEAD
# Bracket characters around each RSSI bar; empty_sym fills unused cells.
# Escape sequences like \xEF\x89\x80 are decoded, so you can drop in UTF-8 glyphs
# directly if your editor supports them or use hex escapes when it does not.
start_sym=[
end_sym=]
empty_sym=.
=======
# Bracket characters around each RSSI bar; empty_sym fills unused cells.       
start_sym=\xEF\x80\x92[                                                           
end_sym=]                                                                      
empty_sym=.                                                                       
>>>>>>> 21e1a345
# When a secondary RSSI bar is enabled, you can give it its own framing glyphs.
start_sym2=\xEF\x89\x80{
end_sym2=}
empty_sym2=·

# --- Headers and colors ---
# osd_hdr prefixes the main RSSI bar line when rssi_control=0 or when the
# current RSSI falls into the range-specific header below.                        
osd_hdr=&F34&L21                                                               
rssi_control=1                                                                    
rssi_range0_hdr=&F34&L61&G0                                                    
rssi_range1_hdr=&F34&L61&G8                                                       
rssi_range2_hdr=&F34&L51&G9                                                    
rssi_range3_hdr=&F34&L51&G9                                                       
rssi_range4_hdr=&F34&L31&G9                                                    
rssi_range5_hdr=&F34&L31&G9                                                       
# osd_hdr2 is appended to the stats row when show_stats_line>0.                
osd_hdr2=&F20&L30                                                                 
# sys_msg_hdr colors/emphasizes the transient system-message row.              
sys_msg_hdr=&F34
sys_msg_timeout=10

# --- Telemetry sources ---
# The renderer can poll up to two telemetry files; prefix metric keys with
# file1: or file2: to pick a source when both are present. Legacy "info_file"
# keys still work, but the telemetry_* names read more clearly here.
telemetry_file=/tmp/aalink_ext.msg
# telemetry_secondary=/tmp/aalink_radio.msg

# RSSI and stats keys (override these if your telemetry uses different names).
# The signal_* keys feed the RSSI bars; the stats_* keys shape the MCS/bandwidth
#/power trio on the optional stats line. Legacy names (rssi_key, curr_tx_*_key,
# tx_power_key) remain supported for backwards compatibility.
signal_strength_key=file1:used_rssi
stats_mcs_key=file1:mcs
stats_bw_key=file1:width
# Toggle a second RSSI bar and point it at any available metric.
secondary_rssi_enable=0
secondary_rssi_key=file1:rssi_2
# TX power is displayed in the stats row when enabled by show_stats_line.
stats_tx_power_key=txpwr

# --- Stats line control ---
# show_stats_line chooses how much of the secondary row to render:
#   0: disabled
#   1: header only (uses osd_hdr2 after the &B marker)
#   2: MCS / bandwidth / TX power values
#   3: Temperature/CPU prefix + MCS / bandwidth / TX power values
show_stats_line=1
# When info_file2 is set, remember to prefix each *_key with file1: or file2:
# so the renderer knows which telemetry source to read from.<|MERGE_RESOLUTION|>--- conflicted
+++ resolved
@@ -14,19 +14,10 @@
 # If the secondary RSSI bar should scale differently, override its thresholds here.
 top2=70
 bottom2=5
-<<<<<<< HEAD
-# Bracket characters around each RSSI bar; empty_sym fills unused cells.
-# Escape sequences like \xEF\x89\x80 are decoded, so you can drop in UTF-8 glyphs
-# directly if your editor supports them or use hex escapes when it does not.
-start_sym=[
-end_sym=]
-empty_sym=.
-=======
 # Bracket characters around each RSSI bar; empty_sym fills unused cells.       
 start_sym=\xEF\x80\x92[                                                           
 end_sym=]                                                                      
 empty_sym=.                                                                       
->>>>>>> 21e1a345
 # When a secondary RSSI bar is enabled, you can give it its own framing glyphs.
 start_sym2=\xEF\x89\x80{
 end_sym2=}
